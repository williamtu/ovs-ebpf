--- conflicted
+++ resolved
@@ -291,19 +291,12 @@
             : htonl(0));                          /* ??? */
 }
 
-<<<<<<< HEAD
-/* Opens a non-blocking TCP socket and connects to 'target', which should be a
- * string in the format "<host>[:<port>]".  <host> is required.  If
- * 'default_port' is nonzero then <port> is optional and defaults to
- * 'default_port'.
-=======
 /* Opens a non-blocking IPv4 socket of the specified 'style' and connects to
  * 'target', which should be a string in the format "<host>[:<port>]".  <host>
  * is required.  If 'default_port' is nonzero then <port> is optional and
  * defaults to 'default_port'.
  *
  * 'style' should be SOCK_STREAM (for TCP) or SOCK_DGRAM (for UDP).
->>>>>>> 6c88d577
  *
  * On success, returns 0 (indicating connection complete) or EAGAIN (indicating
  * connection in progress), in which case the new file descriptor is stored
@@ -389,19 +382,11 @@
     return error;
 }
 
-<<<<<<< HEAD
-/* Opens a non-blocking TCP socket, binds to 'target', and listens for incoming
- * connections.  'target' should be a string in the format "[<port>][:<ip>]".
- * <port> may be omitted if 'default_port' is nonzero, in which case it
- * defaults to 'default_port'.  If <ip> is omitted it defaults to the wildcard
- * IP address.
-=======
 /* Opens a non-blocking IPv4 socket of the specified 'style', binds to
  * 'target', and listens for incoming connections.  'target' should be a string
  * in the format "[<port>][:<ip>]".  <port> may be omitted if 'default_port' is
  * nonzero, in which case it defaults to 'default_port'.  If <ip> is omitted it
  * defaults to the wildcard IP address.
->>>>>>> 6c88d577
  *
  * 'style' should be SOCK_STREAM (for TCP) or SOCK_DGRAM (for UDP).
  *
